--- conflicted
+++ resolved
@@ -11,13 +11,8 @@
 
 
 module_names = [
-<<<<<<< HEAD
-    d for d in next(os.walk(os.path.dirname(os.path.dirname(__file__))))[1]
-    if d not in ['tests', 'release', '__pycache__']
-=======
     d.name for d in pathlib.Path(__file__).parent.parent.glob('*/')
     if d.joinpath('ladim.yaml').is_file()
->>>>>>> 33253970
 ]
 
 
