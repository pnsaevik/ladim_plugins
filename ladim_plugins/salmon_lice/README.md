--- conflicted
+++ resolved
@@ -46,23 +46,11 @@
 
 ## History
 
-<<<<<<< HEAD
 2024: Add different behaviour to different life stages 
 
-=======
-April 2024: Major overhaul of the IBM module
->>>>>>> e89b7018
 November 2022: Added function to compute salmon lice infectivity 
 
 2019: Refined by Anne Dagrun Sandvik and Pål Næverlid Sævik to account
 for improved understanding of salmon lice freshwater avoidance behaviour.
 
-Created by Ingrid Askeland Johnsen (2014).
-
-
-## Model assumptions
-
-### Ageing
-
-The IBM variable `age` represents the age of each lice particle in degree-days.
-Stage development is deterministic.   +Created by Ingrid Askeland Johnsen (2014).