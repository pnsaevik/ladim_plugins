![travis](https://travis-ci.com/pnsaevik/ladim_plugins.svg?branch=master)

# Plugins for LADiM
This repository contains plugins for the _Lagrangian Advection and Diffusion
Model_ (LADiM), which is the particle tracking software used at the Institute
of Marine Research (IMR).
([https://github.com/bjornaa/ladim](https://github.com/bjornaa/ladim)) 

Documentation and examples are provided for each model.

## List of available plugins

Name                                                   | Description       
------------------------------------------------------ | ------------------
[chemicals](ladim_plugins/chemicals)         | Passive tracer    
[egg](ladim_plugins/egg)                     | Buoyant fish eggs 
[salmon_lice](ladim_plugins/salmon_lice)     | Salmon lice larvae
[sedimentation](ladim_plugins/sedimentation) | Sinking particles 
[lunar_eel](ladim_plugins/lunar_eel)         | Glass eels with lunar compass
[release](ladim_plugins/release)             | General module for creating release files
[nk800met](ladim_plugins/nk800met)           | Module for utilizing forcing data from the met.no thredds server 


## Installation

Install using the following commands (the first command can be skipped if
LADiM is already present on your system):

```
pip install git+https://github.com/bjornaa/ladim.git
pip install git+https://github.com/pnsaevik/ladim_plugins.git
```

The installation can be tested with the command
```
pytest -Wignore --pyargs ladim_plugins
``` 
This command will run ladim on each of the plugins, using the sample `ladim.yaml`
and `particle.rls` files found in the subpackage folders. The tests succeed if
`ladim` is present on the system, `ladim_plugins` is installed correctly, and the
output from the ladim runs matches exactly with the `out.nc` files found in the
subpackage folders. 


## Usage

1. Copy `ladim.yaml` and `particle.rls` from the IBM subpackage of interest
   into the working directory. 
2. Make desired changes to the `yaml` and `rls` files. More detailed
   instructions are found in the `README.md` file within the subpackage.
3. Run `ladim` and the output is written to `out.nc`. 


## Contribute

To add new plugins, contact the maintainer of the `ladim_plugins` repository. A
properly structured IBM subpackage has the following ingredients:

1. A file `__init__.py` containing the statement `from .ibm import IBM`
2. The IBM module itself, named `ibm.py`
3. A `README.md` file containing instructions for use
4. A simple test example. This includes a `ladim.yaml` configuration file,
   a `particles.rls` release file, a `forcing.nc` forcing file (may be
   copied from another subpackage), and a ladim output file named `out.nc`.
5. Optionally a generic routine for generating release files, named
  `make_release.py` or `make_release.m`.
6. Optionally additional automated test modules, named `test_*.py`

An ideal test example should be quick to run and easy to analyze, 
but still be complicated enough to demonstrate most
capabilities of the IBM model. To achieve this, it may be a good idea to use
only a few time steps and a few particles at selected positions. In some cases
it may also be necessary to specify somewhat unrealistic particle parameters
to demonstrate certain features.

The test is ran using the command `pytest -Wignore --pyargs ladim_plugins`. The
test succeeds if ladim is able to run the example, and the output matches the
contents of `out.nc`.


## History

<<<<<<< HEAD
**Version 1.3** ():
- Module added: `release`
=======
**Version 1.2.1** (Sep 2020): Corrections to `sedimentation` module.
>>>>>>> c38154ea

**Version 1.2** (Apr 2020): Module added: `lunar_eel`

**Version 1.1** (Apr 2020): Resuspension added to `sedimentation` module.

**Version 1.0** (Dec 2019): Initial version, including the modules `chemicals`, `egg`,
`salmon_lice` and `sedimentation`.<|MERGE_RESOLUTION|>--- conflicted
+++ resolved
@@ -80,12 +80,7 @@
 
 ## History
 
-<<<<<<< HEAD
-**Version 1.3** ():
-- Module added: `release`
-=======
 **Version 1.2.1** (Sep 2020): Corrections to `sedimentation` module.
->>>>>>> c38154ea
 
 **Version 1.2** (Apr 2020): Module added: `lunar_eel`
 
